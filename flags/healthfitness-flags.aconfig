# Use this file to add new flags to the HealthFitness module instead of flags.aconfig.
package: "com.android.healthfitness.flags"
container: "com.android.healthfitness"

flag {
    # Unlike "development_database" flag, this flag is for the implementation of the infrastructure
    # that allow guarding and rolling out DB schema changes from "Staging" onwards, so this flag
    # will eventually be rolled out to "mainline" and removed after "mainline".
    name: "infra_to_guard_db_changes"
    namespace: "health_fitness_aconfig"
    description: "Flag to guard implementation of the infrastructure which will be used to flag DB schema changes."
    bug: "340809376"
    is_fixed_read_only: true
}

flag {
    # This flag should NEVER be turned on in prod / release for real users.
    # This flag turns on development only features in the database schema.
    # It is used to guard database schema changes that are not finalized enough
    # to add upgrade/downgrade code for, and so should only be used on development
    # devices. If this flag is enabled then the device could have data loss.
    name: "development_database"
    namespace: "health_fitness_aconfig"
    description: "Flag for using currently being developed database tables."
    bug: "354913565"
    is_fixed_read_only: true
    is_exported: true
}

flag {
    name: "personal_health_record"
    namespace: "health_fitness_aconfig"
    description: "Flag for adding new PHR features."
    bug: "329271826"
    is_fixed_read_only: true
    is_exported: true
}

flag {
    name: "personal_health_record_database"
    namespace: "health_fitness_aconfig"
    description: "Flag for guarding DB schema changes for PHR features."
    bug: "340809376"
    is_fixed_read_only: true
    is_exported: true
}

flag {
    name: "export_import"
    namespace: "health_fitness_aconfig"
    description: "Flag for adding new export/import feature."
    bug: "318484000"
    is_fixed_read_only: true
    is_exported: true
}

flag {
    name: "mindfulness"
    namespace: "health_fitness_aconfig"
    description: "Enables mindfulness session data type."
    bug: "341704006"
    is_fixed_read_only: true
    is_exported: true
}

flag {
    name: "d2d_file_deletion_bug_fix"
    namespace: "health_fitness_aconfig"
    description: "Fixes bugs that prevents file deletion during d2d."
    bug: "301926710"
    is_fixed_read_only: true
    metadata {
        purpose: PURPOSE_BUGFIX
    }
    is_exported: true
}

flag {
    name: "dependency_injection"
    namespace: "health_fitness_aconfig"
    description: "Enables dependency injection."
    bug: "341654919"
    is_fixed_read_only: true
    is_exported: true
}

flag {
    name: "new_information_architecture"
    namespace: "health_fitness_aconfig"
    description: "Enables new information architecture."
    bug: "291249677"
    is_fixed_read_only: true
    is_exported: true
}

flag {
    name: "health_connect_mappings"
    namespace: "health_fitness_aconfig"
    description: "Uses new mappings for convenient data type maintenance."
    bug: "353283052"
    is_fixed_read_only: true
    is_exported: true
}

flag {
    name: "onboarding"
    namespace: "health_fitness_aconfig"
    description: "Enables onboarding elements for users, such as banners and notifications."
    bug: "356819770"
    is_fixed_read_only: true
<<<<<<< HEAD
    is_exported: true
=======
}

flag {
   name: "read_assets_for_disabled_apps_from_package_manager"
   namespace: "health_fitness_aconfig"
   description: "Enables reading of assets from PackageManager for apps that are disabled."
   bug: "321705074"
   is_fixed_read_only: true
   metadata {
       purpose: PURPOSE_BUGFIX
   }
>>>>>>> 426abbd7
}<|MERGE_RESOLUTION|>--- conflicted
+++ resolved
@@ -108,9 +108,7 @@
     description: "Enables onboarding elements for users, such as banners and notifications."
     bug: "356819770"
     is_fixed_read_only: true
-<<<<<<< HEAD
     is_exported: true
-=======
 }
 
 flag {
@@ -122,5 +120,4 @@
    metadata {
        purpose: PURPOSE_BUGFIX
    }
->>>>>>> 426abbd7
 }