--- conflicted
+++ resolved
@@ -33,10 +33,7 @@
 
 import org.junit.After;
 import org.junit.Before;
-<<<<<<< HEAD
 import org.junit.Rule;
-=======
->>>>>>> e1d0299e
 import org.junit.Test;
 
 import java.time.Duration;
@@ -59,14 +56,11 @@
 
     private static final String PACKAGE_NAME = "android.healthconnect.cts";
 
-<<<<<<< HEAD
     @Rule
     public AssumptionCheckerRule mSupportedHardwareRule =
             new AssumptionCheckerRule(
                     TestUtils::isHardwareSupported, "Tests should run on supported hardware only.");
 
-=======
->>>>>>> e1d0299e
     @Before
     public void setUp() throws InterruptedException {
         TestUtils.deleteAllStagedRemoteData();
@@ -105,10 +99,6 @@
     public void testSimpleAggregation_oneSessionWithAwake_returnsDurationMinusAwake()
             throws InterruptedException {
         TestUtils.setupAggregation(PACKAGE_NAME, HealthDataCategory.SLEEP);
-<<<<<<< HEAD
-
-=======
->>>>>>> e1d0299e
         SleepSessionRecord.Stage awakeStage =
                 new SleepSessionRecord.Stage(
                         SESSION_START_TIME,
@@ -155,10 +145,6 @@
     public void testAggregationByDuration_oneSession_returnsSplitDurationIntoGroups()
             throws InterruptedException {
         TestUtils.setupAggregation(PACKAGE_NAME, HealthDataCategory.SLEEP);
-<<<<<<< HEAD
-
-=======
->>>>>>> e1d0299e
         Instant endTime = SESSION_START_TIME.plus(10, ChronoUnit.HOURS);
         SleepSessionRecord session =
                 new SleepSessionRecord.Builder(
