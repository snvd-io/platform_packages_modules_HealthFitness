/*
 * Copyright (C) 2022 The Android Open Source Project
 *
 * Licensed under the Apache License, Version 2.0 (the "License");
 * you may not use this file except in compliance with the License.
 * You may obtain a copy of the License at
 *
 *      http://www.apache.org/licenses/LICENSE-2.0
 *
 * Unless required by applicable law or agreed to in writing, software
 * distributed under the License is distributed on an "AS IS" BASIS,
 * WITHOUT WARRANTIES OR CONDITIONS OF ANY KIND, either express or implied.
 * See the License for the specific language governing permissions and
 * limitations under the License.
 */

package android.healthconnect.cts;

import static com.google.common.truth.Truth.assertThat;

import android.content.Context;
import android.health.connect.DeleteUsingFiltersRequest;
import android.health.connect.changelog.ChangeLogTokenRequest;
import android.health.connect.changelog.ChangeLogTokenResponse;
import android.health.connect.changelog.ChangeLogsRequest;
import android.health.connect.changelog.ChangeLogsResponse;
import android.health.connect.datatypes.DataOrigin;
import android.health.connect.datatypes.Record;
import android.health.connect.datatypes.StepsRecord;
import android.platform.test.annotations.AppModeFull;

import androidx.test.core.app.ApplicationProvider;
import androidx.test.runner.AndroidJUnit4;

<<<<<<< HEAD
import org.junit.After;
=======
import org.junit.Before;
>>>>>>> 6400188b
import org.junit.Test;
import org.junit.runner.RunWith;

import java.time.Instant;
import java.util.Arrays;
import java.util.Collections;
import java.util.List;

/** CTS test for API provided by HealthConnectManager. */
@AppModeFull(reason = "HealthConnectManager is not accessible to instant apps")
@RunWith(AndroidJUnit4.class)
public class HealthConnectChangeLogsTests {
<<<<<<< HEAD
    @After
    public void tearDown() throws InterruptedException {
        Context context = ApplicationProvider.getApplicationContext();
        String packageName = context.getPackageName();
        TestUtils.verifyDeleteRecords(
                new DeleteUsingFiltersRequest.Builder()
                        .addDataOrigin(new DataOrigin.Builder().setPackageName(packageName).build())
                        .build());
=======
    @Before
    public void setUp() {
        // TODO(b/283737434): Update the HC code to use user aware context on permission change.
        // Temporary fix to set firstGrantTime for the correct user in HSUM.
>>>>>>> 6400188b
        TestUtils.deleteAllStagedRemoteData();
    }

    @Test
    public void testGetChangeLogToken() throws InterruptedException {
        ChangeLogTokenRequest changeLogTokenRequest = new ChangeLogTokenRequest.Builder().build();
        assertThat(TestUtils.getChangeLogToken(changeLogTokenRequest)).isNotNull();
        assertThat(changeLogTokenRequest.getRecordTypes()).isNotNull();
        assertThat(changeLogTokenRequest.getDataOriginFilters()).isNotNull();
    }

    @Test
    public void testChangeLogs_insert_default() throws InterruptedException {
        ChangeLogTokenResponse tokenResponse =
                TestUtils.getChangeLogToken(new ChangeLogTokenRequest.Builder().build());
        ChangeLogsRequest changeLogsRequest =
                new ChangeLogsRequest.Builder(tokenResponse.getToken()).build();
        assertThat(changeLogsRequest.getToken()).isNotNull();
        assertThat(changeLogsRequest.getPageSize()).isNotNull();
        ChangeLogsResponse response = TestUtils.getChangeLogs(changeLogsRequest);
        assertThat(response.getUpsertedRecords().size()).isEqualTo(0);
        assertThat(response.getDeletedLogs().size()).isEqualTo(0);

        List<Record> testRecord = TestUtils.getTestRecords();
        TestUtils.insertRecords(testRecord);
        response = TestUtils.getChangeLogs(changeLogsRequest);
        assertThat(response.getUpsertedRecords().size()).isEqualTo(testRecord.size());
        assertThat(response.getDeletedLogs().size()).isEqualTo(0);
    }

    @Test
    public void testChangeLogs_insert_dataOrigin_filter_incorrect() throws InterruptedException {
        ChangeLogTokenResponse tokenResponse =
                TestUtils.getChangeLogToken(
                        new ChangeLogTokenRequest.Builder()
                                .addDataOriginFilter(
                                        new DataOrigin.Builder().setPackageName("random").build())
                                .build());
        ChangeLogsRequest changeLogsRequest =
                new ChangeLogsRequest.Builder(tokenResponse.getToken()).build();
        assertThat(changeLogsRequest.getPageSize()).isNotNull();
        assertThat(changeLogsRequest.getToken()).isNotNull();
        ChangeLogsResponse response = TestUtils.getChangeLogs(changeLogsRequest);
        assertThat(response.getUpsertedRecords().size()).isEqualTo(0);
        assertThat(response.getDeletedLogs().size()).isEqualTo(0);

        List<Record> testRecord = TestUtils.getTestRecords();
        TestUtils.insertRecords(testRecord);
        response = TestUtils.getChangeLogs(changeLogsRequest);
        assertThat(response.getUpsertedRecords().size()).isEqualTo(0);
        assertThat(response.getDeletedLogs().size()).isEqualTo(0);
    }

    @Test
    public void testChangeLogs_insert_dataOrigin_filter_correct() throws InterruptedException {
        Context context = ApplicationProvider.getApplicationContext();
        ChangeLogTokenResponse tokenResponse =
                TestUtils.getChangeLogToken(
                        new ChangeLogTokenRequest.Builder()
                                .addDataOriginFilter(
                                        new DataOrigin.Builder()
                                                .setPackageName(context.getPackageName())
                                                .build())
                                .build());
        ChangeLogsRequest changeLogsRequest =
                new ChangeLogsRequest.Builder(tokenResponse.getToken()).build();
        assertThat(changeLogsRequest.getPageSize()).isNotNull();
        assertThat(changeLogsRequest.getToken()).isNotNull();
        ChangeLogsResponse response = TestUtils.getChangeLogs(changeLogsRequest);
        assertThat(response.getUpsertedRecords().size()).isEqualTo(0);
        assertThat(response.getDeletedLogs().size()).isEqualTo(0);

        List<Record> testRecord = TestUtils.getTestRecords();
        TestUtils.insertRecords(testRecord);
        response = TestUtils.getChangeLogs(changeLogsRequest);
        assertThat(response.getUpsertedRecords().size()).isEqualTo(testRecord.size());
        assertThat(response.getDeletedLogs().size()).isEqualTo(0);
    }

    @Test
    public void testChangeLogs_insert_record_filter() throws InterruptedException {
        Context context = ApplicationProvider.getApplicationContext();
        ChangeLogTokenResponse tokenResponse =
                TestUtils.getChangeLogToken(
                        new ChangeLogTokenRequest.Builder()
                                .addDataOriginFilter(
                                        new DataOrigin.Builder()
                                                .setPackageName(context.getPackageName())
                                                .build())
                                .addRecordType(StepsRecord.class)
                                .build());
        ChangeLogsRequest changeLogsRequest =
                new ChangeLogsRequest.Builder(tokenResponse.getToken()).build();
        ChangeLogsResponse response = TestUtils.getChangeLogs(changeLogsRequest);
        assertThat(response.getUpsertedRecords().size()).isEqualTo(0);
        assertThat(response.getDeletedLogs().size()).isEqualTo(0);

        List<Record> testRecord = Collections.singletonList(TestUtils.getStepsRecord());
        TestUtils.insertRecords(testRecord);
        response = TestUtils.getChangeLogs(changeLogsRequest);
        assertThat(response.getUpsertedRecords().size()).isEqualTo(1);
        assertThat(response.getDeletedLogs().size()).isEqualTo(0);
        testRecord = Collections.singletonList(TestUtils.getHeartRateRecord());
        TestUtils.insertRecords(testRecord);
        response = TestUtils.getChangeLogs(changeLogsRequest);
        assertThat(response.getUpsertedRecords().size()).isEqualTo(1);
        assertThat(response.getDeletedLogs().size()).isEqualTo(0);
    }

    @Test
    public void testChangeLogs_insertAndDelete_default() throws InterruptedException {
        ChangeLogTokenResponse tokenResponse =
                TestUtils.getChangeLogToken(new ChangeLogTokenRequest.Builder().build());
        ChangeLogsRequest changeLogsRequest =
                new ChangeLogsRequest.Builder(tokenResponse.getToken()).build();
        ChangeLogsResponse response = TestUtils.getChangeLogs(changeLogsRequest);
        assertThat(response.getUpsertedRecords().size()).isEqualTo(0);

        List<Record> testRecord = TestUtils.getTestRecords();
        TestUtils.insertRecords(testRecord);
        TestUtils.deleteRecords(testRecord);
        response = TestUtils.getChangeLogs(changeLogsRequest);
        assertThat(response.getUpsertedRecords().size()).isEqualTo(0);
        assertThat(response.getDeletedLogs().size()).isEqualTo(testRecord.size());
        List<ChangeLogsResponse.DeletedLog> deletedLogs = response.getDeletedLogs();
        ChangeLogsResponse.DeletedLog deletedLog =
                new ChangeLogsResponse.DeletedLog("abc", Instant.now().toEpochMilli());
        assertThat(deletedLogs).doesNotContain(deletedLog);
        for (ChangeLogsResponse.DeletedLog log : deletedLogs) {
            assertThat(log.getDeletedRecordId()).isNotNull();
            assertThat(log.getDeletedTime()).isNotNull();
            assertThat(log.getDeletedRecordId()).isNotEqualTo(deletedLog.getDeletedRecordId());
        }
    }

    @Test
    public void testChangeLogs_insertAndDelete_beforePermission() throws InterruptedException {
        ChangeLogTokenResponse tokenResponse =
                TestUtils.getChangeLogToken(new ChangeLogTokenRequest.Builder().build());
        ChangeLogsRequest changeLogsRequest =
                new ChangeLogsRequest.Builder(tokenResponse.getToken()).build();
        ChangeLogsResponse response = TestUtils.getChangeLogs(changeLogsRequest);
        assertThat(response.getUpsertedRecords().size()).isEqualTo(0);

        List<Record> testRecord =
                Arrays.asList(
                        StepsRecordTest.getStepsRecord_minusDays(45),
                        StepsRecordTest.getStepsRecord_minusDays(20),
                        StepsRecordTest.getStepsRecord_minusDays(5));
        TestUtils.insertRecords(testRecord);
        response = TestUtils.getChangeLogs(changeLogsRequest);
        assertThat(response.getUpsertedRecords().size()).isEqualTo(2);
        assertThat(response.getDeletedLogs().size()).isEqualTo(0);
        TestUtils.deleteRecords(testRecord);
        response = TestUtils.getChangeLogs(changeLogsRequest);
        assertThat(response.getUpsertedRecords().size()).isEqualTo(0);
        assertThat(response.getDeletedLogs().size()).isEqualTo(3);
    }

    @Test
    public void testChangeLogs_insertAndDelete_dataOrigin_filter_incorrect()
            throws InterruptedException {
        ChangeLogTokenResponse tokenResponse =
                TestUtils.getChangeLogToken(
                        new ChangeLogTokenRequest.Builder()
                                .addDataOriginFilter(
                                        new DataOrigin.Builder().setPackageName("random").build())
                                .build());
        ChangeLogsRequest changeLogsRequest =
                new ChangeLogsRequest.Builder(tokenResponse.getToken()).build();
        assertThat(changeLogsRequest.getPageSize()).isNotNull();
        assertThat(changeLogsRequest.getToken()).isNotNull();
        ChangeLogsResponse response = TestUtils.getChangeLogs(changeLogsRequest);
        assertThat(response.getUpsertedRecords().size()).isEqualTo(0);

        List<Record> testRecord = TestUtils.getTestRecords();
        TestUtils.insertRecords(testRecord);
        TestUtils.deleteRecords(testRecord);
        response = TestUtils.getChangeLogs(changeLogsRequest);
        assertThat(response.getUpsertedRecords().size()).isEqualTo(0);
        assertThat(response.getDeletedLogs().size()).isEqualTo(0);
    }

    @Test
    public void testChangeLogs_insertAndDelete_dataOrigin_filter_correct()
            throws InterruptedException {
        Context context = ApplicationProvider.getApplicationContext();
        ChangeLogTokenResponse tokenResponse =
                TestUtils.getChangeLogToken(
                        new ChangeLogTokenRequest.Builder()
                                .addDataOriginFilter(
                                        new DataOrigin.Builder()
                                                .setPackageName(context.getPackageName())
                                                .build())
                                .build());
        ChangeLogsRequest changeLogsRequest =
                new ChangeLogsRequest.Builder(tokenResponse.getToken()).build();
        assertThat(changeLogsRequest.getPageSize()).isNotNull();
        assertThat(changeLogsRequest.getToken()).isNotNull();
        ChangeLogsResponse response = TestUtils.getChangeLogs(changeLogsRequest);
        assertThat(response.getUpsertedRecords().size()).isEqualTo(0);

        List<Record> testRecord = TestUtils.getTestRecords();
        TestUtils.insertRecords(testRecord);
        TestUtils.deleteRecords(testRecord);
        response = TestUtils.getChangeLogs(changeLogsRequest);
        assertThat(response.getUpsertedRecords().size()).isEqualTo(0);
        assertThat(response.getDeletedLogs().size()).isEqualTo(testRecord.size());
    }

    @Test
    public void testChangeLogs_insertAndDelete_record_filter() throws InterruptedException {
        Context context = ApplicationProvider.getApplicationContext();
        ChangeLogTokenResponse tokenResponse =
                TestUtils.getChangeLogToken(
                        new ChangeLogTokenRequest.Builder()
                                .addDataOriginFilter(
                                        new DataOrigin.Builder()
                                                .setPackageName(context.getPackageName())
                                                .build())
                                .addRecordType(StepsRecord.class)
                                .build());
        ChangeLogsRequest changeLogsRequest =
                new ChangeLogsRequest.Builder(tokenResponse.getToken()).build();
        assertThat(changeLogsRequest.getPageSize()).isNotNull();
        assertThat(changeLogsRequest.getToken()).isNotNull();
        ChangeLogsResponse response = TestUtils.getChangeLogs(changeLogsRequest);
        assertThat(response.getUpsertedRecords().size()).isEqualTo(0);
        assertThat(response.getDeletedLogs().size()).isEqualTo(0);

        List<Record> testRecord = Collections.singletonList(TestUtils.getStepsRecord());
        TestUtils.insertRecords(testRecord);
        TestUtils.deleteRecords(testRecord);
        response = TestUtils.getChangeLogs(changeLogsRequest);
        assertThat(response.getUpsertedRecords().size()).isEqualTo(0);
        assertThat(response.getDeletedLogs().size()).isEqualTo(1);
        testRecord = Collections.singletonList(TestUtils.getHeartRateRecord());
        TestUtils.insertRecords(testRecord);
        TestUtils.deleteRecords(testRecord);
        response = TestUtils.getChangeLogs(changeLogsRequest);
        assertThat(response.getUpsertedRecords().size()).isEqualTo(0);
        assertThat(response.getDeletedLogs().size()).isEqualTo(1);
    }

    @Test
    public void testChangeLogs_insert_default_withPageSize() throws InterruptedException {
        ChangeLogTokenResponse tokenResponse =
                TestUtils.getChangeLogToken(new ChangeLogTokenRequest.Builder().build());
        ChangeLogsRequest changeLogsRequest =
                new ChangeLogsRequest.Builder(tokenResponse.getToken()).setPageSize(1).build();
        ChangeLogsResponse response = TestUtils.getChangeLogs(changeLogsRequest);
        assertThat(response.getUpsertedRecords().size()).isEqualTo(0);

        List<Record> testRecord = TestUtils.getTestRecords();
        TestUtils.insertRecords(testRecord);
        response = TestUtils.getChangeLogs(changeLogsRequest);
        assertThat(response.getUpsertedRecords().size()).isEqualTo(1);
    }

    @Test
    public void testChangeLogs_insert_default_withNextPageToken() throws InterruptedException {
        ChangeLogTokenResponse tokenResponse =
                TestUtils.getChangeLogToken(new ChangeLogTokenRequest.Builder().build());
        ChangeLogsRequest changeLogsRequest =
                new ChangeLogsRequest.Builder(tokenResponse.getToken()).setPageSize(1).build();
        ChangeLogsResponse response = TestUtils.getChangeLogs(changeLogsRequest);
        assertThat(response.getUpsertedRecords().size()).isEqualTo(0);
        assertThat(response.hasMorePages()).isFalse();

        List<Record> testRecord = TestUtils.getTestRecords();
        TestUtils.insertRecords(testRecord);
        response = TestUtils.getChangeLogs(changeLogsRequest);
        assertThat(response.hasMorePages()).isTrue();
        assertThat(response.getUpsertedRecords().size()).isEqualTo(1);
        ChangeLogsRequest nextChangeLogsRequest =
                new ChangeLogsRequest.Builder(response.getNextChangesToken())
                        .setPageSize(1)
                        .build();
        ChangeLogsResponse nextResponse = TestUtils.getChangeLogs(nextChangeLogsRequest);
        assertThat(response.getUpsertedRecords().size()).isEqualTo(1);
        assertThat(nextResponse.hasMorePages()).isTrue();
        assertThat(nextResponse.getNextChangesToken())
                .isGreaterThan(response.getNextChangesToken());
        nextChangeLogsRequest =
                new ChangeLogsRequest.Builder(nextResponse.getNextChangesToken()).build();
        nextResponse = TestUtils.getChangeLogs(nextChangeLogsRequest);
        assertThat(nextResponse.hasMorePages()).isFalse();
    }

    @Test
    public void testChangeLogs_insert_default_withSamePageToken() throws InterruptedException {
        ChangeLogTokenResponse tokenResponse =
                TestUtils.getChangeLogToken(new ChangeLogTokenRequest.Builder().build());
        ChangeLogsRequest changeLogsRequest =
                new ChangeLogsRequest.Builder(tokenResponse.getToken()).build();
        ChangeLogsResponse response = TestUtils.getChangeLogs(changeLogsRequest);
        assertThat(response.getUpsertedRecords().size()).isEqualTo(0);
        assertThat(response.hasMorePages()).isFalse();
        List<Record> testRecord = TestUtils.getTestRecords();
        TestUtils.insertRecords(testRecord);
        ChangeLogsResponse newResponse = TestUtils.getChangeLogs(changeLogsRequest);
        assertThat(newResponse.getUpsertedRecords().size()).isEqualTo(testRecord.size());
    }

    // Test added for b/271607816 to make sure that getChangeLogs() method returns the requested
    // changelog token as nextPageToken in the response when it is the end of page.
    // ( i.e. hasMoreRecords is false)
    @Test
    public void testChangeLogs_checkToken_hasMorePages_False() throws InterruptedException {
        ChangeLogTokenResponse tokenResponse =
                TestUtils.getChangeLogToken(new ChangeLogTokenRequest.Builder().build());
        ChangeLogsRequest changeLogsRequest =
                new ChangeLogsRequest.Builder(tokenResponse.getToken()).build();
        ChangeLogsResponse response = TestUtils.getChangeLogs(changeLogsRequest);
        assertThat(response.getUpsertedRecords().size()).isEqualTo(0);
        assertThat(response.hasMorePages()).isFalse();
        List<Record> testRecord = TestUtils.getTestRecords();
        TestUtils.insertRecords(testRecord);
        response = TestUtils.getChangeLogs(changeLogsRequest);
        assertThat(response.getUpsertedRecords().size()).isEqualTo(testRecord.size());
        assertThat(response.hasMorePages()).isFalse();
        ChangeLogsRequest changeLogsRequestNew =
                new ChangeLogsRequest.Builder(response.getNextChangesToken())
                        .setPageSize(2)
                        .build();
        ChangeLogsResponse newResponse = TestUtils.getChangeLogs(changeLogsRequestNew);
        assertThat(newResponse.getUpsertedRecords().size()).isEqualTo(0);
        assertThat(newResponse.hasMorePages()).isFalse();
        assertThat(newResponse.getNextChangesToken()).isEqualTo(changeLogsRequestNew.getToken());
    }
}<|MERGE_RESOLUTION|>--- conflicted
+++ resolved
@@ -32,11 +32,8 @@
 import androidx.test.core.app.ApplicationProvider;
 import androidx.test.runner.AndroidJUnit4;
 
-<<<<<<< HEAD
 import org.junit.After;
-=======
 import org.junit.Before;
->>>>>>> 6400188b
 import org.junit.Test;
 import org.junit.runner.RunWith;
 
@@ -49,7 +46,6 @@
 @AppModeFull(reason = "HealthConnectManager is not accessible to instant apps")
 @RunWith(AndroidJUnit4.class)
 public class HealthConnectChangeLogsTests {
-<<<<<<< HEAD
     @After
     public void tearDown() throws InterruptedException {
         Context context = ApplicationProvider.getApplicationContext();
@@ -58,12 +54,13 @@
                 new DeleteUsingFiltersRequest.Builder()
                         .addDataOrigin(new DataOrigin.Builder().setPackageName(packageName).build())
                         .build());
-=======
+        TestUtils.deleteAllStagedRemoteData();
+    }
+
     @Before
     public void setUp() {
         // TODO(b/283737434): Update the HC code to use user aware context on permission change.
         // Temporary fix to set firstGrantTime for the correct user in HSUM.
->>>>>>> 6400188b
         TestUtils.deleteAllStagedRemoteData();
     }
 
