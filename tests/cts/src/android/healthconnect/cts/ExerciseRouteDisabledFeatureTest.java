--- conflicted
+++ resolved
@@ -70,13 +70,8 @@
 
     @Test
     public void testReadRoute_insertAndRead_routeIsNotAvailable() throws InterruptedException {
-<<<<<<< HEAD
-        List<Record> records = List.of(TestUtils.buildExerciseSession());
+        List<Record> records = List.of(buildExerciseSession());
         List<Record> insertedRecords = TestUtils.insertRecords(records);
-=======
-        List<Record> records = List.of(buildExerciseSession());
-        TestUtils.insertRecords(records);
->>>>>>> 0cec08d3
         setExerciseRouteFeatureEnabledFlag(false);
         ExerciseSessionRecord insertedRecord = (ExerciseSessionRecord) insertedRecords.get(0);
         assertThat(insertedRecord.hasRoute()).isTrue();
