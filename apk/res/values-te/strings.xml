--- conflicted
+++ resolved
@@ -251,11 +251,7 @@
     <string name="navigation_selected_day" msgid="2510843479734091348">"ఎంచుకున్న రోజు"</string>
     <string name="navigation_previous_day" msgid="718353386484938584">"మునుపటి రోజు"</string>
     <string name="default_error" msgid="7966868260616403475">"ఏదో తప్పు జరిగింది. దయచేసి మళ్లీ ట్రై చేయండి."</string>
-<<<<<<< HEAD
-    <string name="health_permission_header_description" msgid="715159548992861374">"ఈ అనుమతి ఉన్న యాప్‌లు మీ ఆరోగ్య డేటాను చదవగలవు, రాయగలవు."</string>
-=======
     <string name="health_permission_header_description" msgid="7497601695462373927">"ఈ అనుమతి ఉన్న యాప్‌లు మీ ఆరోగ్యం, అలాగే ఫిట్‌నెస్ డేటాను చదవగలవు, రాయగలవు."</string>
->>>>>>> 8f3989a4
     <string name="connected_apps_text" msgid="1177626440966855831">"Health Connectలో స్టోర్ చేయబడిన డేటాను ఏ యాప్‌లు యాక్సెస్ చేయవచ్చో కంట్రోల్ చేయండి. ఒక యాప్ చదవగలిగే లేదా రాయగల డేటాను రివ్యూ చేయడానికి సదరు యాప్‌ను ట్యాప్ చేయండి."</string>
     <string name="connected_apps_section_title" msgid="2415288099612126258">"యాక్సెస్ అనుమతించబడింది"</string>
     <string name="not_connected_apps_section_title" msgid="452718769894103039">"యాక్సెస్ అనుమతించబడలేదు"</string>
@@ -266,32 +262,20 @@
     <string name="no_apps_allowed" msgid="5794833581324128108">"ఏ యాప్‌నకు అనుమతి లేదు"</string>
     <string name="no_apps_denied" msgid="743327680286446017">"యాప్‌లు ఏవీ తిరస్కరించబడలేదు"</string>
     <string name="permissions_disconnect_all_dialog_title" msgid="27474286046207122">"అన్ని యాప్‌లకు యాక్సెస్‌ను తీసివేయాలా?"</string>
-<<<<<<< HEAD
-    <string name="permissions_disconnect_all_dialog_message" msgid="7031529588341182402">"మీ యాప్‌లు ఏవీ Health Connectకు సంబంధించిన కొత్త డేటాను యాక్సెస్ చేయలేవు లేదా జోడించలేవు. ఇప్పటికే ఉన్న ఏ డేటానూ ఇది తొలగించదు.\n\nఈ యాప్​కి ఉన్న లొకేషన్, కెమెరా లేదా మైక్రోఫోన్ వంటి ఇతర అనుమతులను ఇది ప్రభావితం చేయదు."</string>
-=======
     <string name="permissions_disconnect_all_dialog_message" msgid="3151109627457270499">"మీ యాప్‌లు ఏవీ Health Connectకు సంబంధించిన కొత్త డేటాను యాక్సెస్ చేయలేవు లేదా జోడించలేవు. ఇప్పటికే ఉన్న ఏ డేటానూ ఇది తొలగించదు.\n\n ఈ యాప్ కలిగి ఉండే అవకాశమున్న లొకేషన్, కెమెరా లేదా మైక్రోఫోన్ వంటి ఇతర అనుమతులను ఈ చర్య ప్రభావితం చేయదు."</string>
->>>>>>> 8f3989a4
     <string name="permissions_disconnect_all_dialog_disconnect" msgid="2134136493310257746">"అన్నీ తీసివేయండి"</string>
     <string name="manage_permissions_manage_app_header" msgid="6356348062088358761">"యాప్‌ను మేనేజ్ చేయండి"</string>
     <string name="delete_app_data" msgid="6890357774873859952">"యాప్ డేటాను తొలగించండి"</string>
     <string name="inactive_apps_section_title" msgid="7492812973696378690">"ఇన్‌యాక్టివ్ యాప్‌లు"</string>
     <string name="inactive_apps_section_message" msgid="2610789262055974739">"ఈ యాప్‌లకు ఇకపై యాక్సెస్ లేదు, కానీ Health Connect‌లో ఇప్పటికీ డేటా స్టోర్ అయ్యి ఉంటుంది"</string>
-<<<<<<< HEAD
-    <string name="manage_permissions_time_frame" msgid="1092609621784987611">"<xliff:g id="DATA_ACCESS_DATE">%2$s</xliff:g> తర్వాత జోడించబడిన డేటాను <xliff:g id="APP_NAME">%1$s</xliff:g> యాక్సెస్ చేయగలదు"</string>
-=======
     <string name="manage_permissions_time_frame" msgid="1299483940842401923">"<xliff:g id="DATA_ACCESS_DATE">%2$s</xliff:g> తర్వాత జోడించిన డేటా‌ను <xliff:g id="APP_NAME">%1$s</xliff:g> చదవగలదు"</string>
->>>>>>> 8f3989a4
     <string name="other_android_permissions" msgid="8051485761573324702">"ఈ యాప్ యాక్సెస్ చేయగల ఇతర Android అనుమతులను మేనేజ్ చేయడానికి, సెట్టింగ్‌లు &gt; యాప్‌లకు వెళ్లండి"</string>
     <string name="manage_permissions_rationale" msgid="9183689798847740274">"మీరు <xliff:g id="APP_NAME">%1$s</xliff:g>తో షేర్ చేసే డేటా వారి గోప్యతా పాలసీ పరిధిలోకి వస్తుంది"</string>
     <string name="other_android_permissions_content_description" msgid="2261431010048933820">"ఈ యాప్ యాక్సెస్ చేయగల ఇతర Android అనుమతులను మేనేజ్ చేయడానికి, సెట్టింగ్‌లకు వెళ్లి, తర్వాత యాప్‌లు ఆప్షన్‌ను ట్యాప్ చేయండి"</string>
     <string name="manage_permissions_learn_more" msgid="2503189875093300767">"గోప్యతా పాలసీని చదవండి"</string>
     <string name="app_perms_content_provider_24h" msgid="5977152673988158889">"గత 24 గంటల్లో యాక్సెస్ చేయబడింది"</string>
     <string name="app_access_title" msgid="7137018424885371763">"యాప్ యాక్సెస్"</string>
-<<<<<<< HEAD
-    <string name="connected_apps_empty_list_section_title" msgid="2595037914540550683">"మీకు ప్రస్తుతం అనుకూల యాప్‌లు ఏవీ ఇన్‌స్టాల్ చేయబడలేదు"</string>
-=======
     <string name="connected_apps_empty_list_section_title" msgid="6821215432694207342">"మీ వద్ద ప్రస్తుతం అనుకూలమైన యాప్‌లు ఏవీ ఇన్‌స్టాల్ అయి లేవు"</string>
->>>>>>> 8f3989a4
     <string name="denied_apps_banner_title" msgid="1997745063608657965">"యాప్ అనుమతులు తీసివేయబడ్డాయి"</string>
     <string name="denied_apps_banner_message_one_app" msgid="17659513485678315">"Health Connect <xliff:g id="APP_DATA">%s</xliff:g>‌కు అనుమతులను తీసివేసింది"</string>
     <string name="denied_apps_banner_message_two_apps" msgid="1147216810892373640">"Health Connect <xliff:g id="APP_DATA_0">%1$s</xliff:g>, <xliff:g id="APP_DATA_TWO">%2$s</xliff:g>‌కు అనుమతులను తీసివేసింది"</string>
@@ -340,10 +324,7 @@
     <string name="confirming_question_data_type_from_app_all" msgid="8361163993548510509">"<xliff:g id="APP_DATA">%2$s</xliff:g> ద్వారా జోడించబడిన మొత్తం <xliff:g id="DATA_TYPE">%1$s</xliff:g> డేటాను శాశ్వతంగా తొలగించాలా?"</string>
     <string name="confirming_question_single_entry" msgid="330919962071369305">"ఈ ఎంట్రీని శాశ్వతంగా తొలగించాలా?"</string>
     <string name="confirming_question_message" msgid="2934249835529079545">"కనెక్ట్ చేయబడిన యాప్‌లు ఇకపై Health Connect నుండి ఈ డేటాను యాక్సెస్ చేయలేవు"</string>
-<<<<<<< HEAD
-=======
     <string name="confirming_question_message_menstruation" msgid="5286956266565962430">"<xliff:g id="START_DATE">%1$s</xliff:g> నుండి <xliff:g id="END_DATE">%2$s</xliff:g> వరకు ఉన్న రుతు క్రమం డేటా ఎంట్రీలన్నింటినీ ఈ చర్య తొలగిస్తుంది."</string>
->>>>>>> 8f3989a4
     <string name="confirming_question_delete_button" msgid="1999996759507959985">"తొలగించండి"</string>
     <string name="confirming_question_go_back_button" msgid="9037523726124648221">"వెనుకకు వెళ్లండి"</string>
     <string name="delete_dialog_success_got_it_button" msgid="8047812840310612293">"పూర్తయింది"</string>
@@ -686,22 +667,14 @@
     <string name="temperature_unit_fahrenheit_label" msgid="6590261955872562854">"ఫారెన్‌హీట్"</string>
     <string name="temperature_unit_kelvin_label" msgid="3786210768294615821">"కెల్విన్"</string>
     <string name="help_and_feedback" msgid="4772169905005369871">"సహాయం &amp; ఫీడ్‌బ్యాక్"</string>
-<<<<<<< HEAD
-    <string name="cant_see_all_your_apps_description" msgid="3961611343621846795">"మీరు ఇన్‌స్టాల్ చేసిన యాప్ కనపడకపోతే, అది ఇంకా Health Connect యాప్‌నకు అనుకూలంగా ఉండకపోవచ్చు"</string>
-=======
     <string name="cant_see_all_your_apps_description" msgid="7344859063463536472">"ఇన్‌స్టాల్ చేసిన యాప్ మీకు కనిపించకపోతే, అది ఇంకా Health Connect యాప్‌నకు అనుకూలంగా ఉండకపోవచ్చని అర్ధం"</string>
->>>>>>> 8f3989a4
     <string name="things_to_try" msgid="8200374691546152703">"ట్రై చేయాల్సిన అంశాలు"</string>
     <string name="check_for_updates" msgid="3841090978657783101">"అప్‌డేట్‌ల కోసం చెక్ చేయండి"</string>
     <string name="check_for_updates_description" msgid="1347667778199095160">"ఇన్‌స్టాల్ చేసిన యాప్‌లు అప్‌డేట్ అయ్యి ఉన్నాయని నిర్ధారించుకోండి"</string>
     <string name="see_all_compatible_apps" msgid="6791146164535475726">"అన్ని అనుకూల యాప్‌లను చూడండి"</string>
     <string name="see_all_compatible_apps_description" msgid="2092325337403254491">"Google Playలో యాప్‌లను కనుగొనండి"</string>
     <string name="send_feedback" msgid="7756927746070096780">"ఫీడ్‌బ్యాక్‌ను పంపండి"</string>
-<<<<<<< HEAD
-    <string name="send_feedback_description" msgid="1353916733836472498">"ఏ ఆరోగ్యం &amp; ఫిట్‌నెస్ యాప్‌లు Health Connectతో పని చేయాలని మీరు అనుకుంటున్నారో మాకు తెలియజేయండి"</string>
-=======
     <string name="send_feedback_description" msgid="2887207112856240778">"ఏ ఆరోగ్యం &amp; ఫిట్‌నెస్ యాప్‌లు Health Connectతో పని చేయాలని మీరు అనుకుంటున్నారో మాకు తెలియజేయండి"</string>
->>>>>>> 8f3989a4
     <string name="playstore_app_title" msgid="4138464328693481809">"Play Store"</string>
     <string name="auto_delete_button" msgid="8536451792268513619">"ఆటోమేటిక్ తొలగింపు"</string>
     <string name="auto_delete_title" msgid="8761742828224207826">"ఆటోమేటిక్ తొలగింపు"</string>
@@ -744,110 +717,6 @@
     <string name="request_route_info_access_management_summary" msgid="2606548838292829495">"Health Connect సెట్టింగ్స్‌లో వ్యాయామ సెషన్‌కు సంబంధించిన రూట్‌లకు యాప్ యాక్సెస్‌ను మీరు మేనేజ్ చేయవచ్చు"</string>
     <string name="back_button" msgid="780519527385993407">"వెనుకకు"</string>
     <string name="loading" msgid="2526615755685950317">"లోడ్ అవుతోంది…"</string>
-<<<<<<< HEAD
-    <!-- no translation found for migration_in_progress_screen_title (6564515269988205874) -->
-    <skip />
-    <!-- no translation found for migration_in_progress_screen_integration_details (5916989113111973466) -->
-    <skip />
-    <!-- no translation found for migration_in_progress_screen_integration_dont_close (9175622854569375370) -->
-    <skip />
-    <!-- no translation found for migration_in_progress_notification_title (8873411008158407737) -->
-    <skip />
-    <!-- no translation found for migration_update_needed_screen_title (3260466598312877429) -->
-    <skip />
-    <!-- no translation found for migration_update_needed_screen_details (7984745102006782603) -->
-    <skip />
-    <!-- no translation found for update_button (4544529019832009496) -->
-    <skip />
-    <!-- no translation found for migration_update_needed_notification_content (478899618719297517) -->
-    <skip />
-    <!-- no translation found for migration_update_needed_notification_action (1219223694165492000) -->
-    <skip />
-    <!-- no translation found for migration_module_update_needed_notification_title (5428523284357105379) -->
-    <skip />
-    <!-- no translation found for migration_module_update_needed_action (7211167950758064289) -->
-    <skip />
-    <!-- no translation found for migration_module_update_needed_restart (5195683570815523946) -->
-    <skip />
-    <!-- no translation found for migration_app_update_needed_notification_title (8971076370900025444) -->
-    <skip />
-    <!-- no translation found for migration_app_update_needed_action (3289432528592774601) -->
-    <skip />
-    <!-- no translation found for migration_more_space_needed_screen_title (1535473230886051579) -->
-    <skip />
-    <!-- no translation found for migration_more_space_needed_screen_details (621140247825603412) -->
-    <skip />
-    <!-- no translation found for try_again_button (8745496819992160789) -->
-    <skip />
-    <!-- no translation found for free_up_space_button (4141013808635654695) -->
-    <skip />
-    <!-- no translation found for migration_more_space_needed_notification_title (8238155395120107672) -->
-    <skip />
-    <!-- no translation found for migration_more_space_needed_notification_content (4034728181940567836) -->
-    <skip />
-    <!-- no translation found for migration_paused_screen_title (8041170155372429894) -->
-    <skip />
-    <!-- no translation found for migration_paused_screen_details (5898311710030340187) -->
-    <skip />
-    <!-- no translation found for migration_paused_screen_details_timeout (353768000785837394) -->
-    <skip />
-    <!-- no translation found for resume_button (2255148549862208047) -->
-    <skip />
-    <!-- no translation found for migration_paused_notification_title (6020271090296330698) -->
-    <skip />
-    <!-- no translation found for resume_migration_banner_title (4443957114824045317) -->
-    <skip />
-    <!-- no translation found for resume_migration_banner_description (6236230413670826036) -->
-    <skip />
-    <!-- no translation found for resume_migration_banner_description_fallback (6060444898839211883) -->
-    <skip />
-    <!-- no translation found for resume_migration_banner_button (2112318760107756469) -->
-    <skip />
-    <!-- no translation found for resume_migration_notification_title (8859575633668908327) -->
-    <skip />
-    <!-- no translation found for resume_migration_notification_content (46172108837648715) -->
-    <skip />
-    <!-- no translation found for app_update_needed_banner_title (4724335956851853802) -->
-    <skip />
-    <!-- no translation found for app_update_needed_banner_description_single (2229935331303234217) -->
-    <skip />
-    <!-- no translation found for app_update_needed_banner_description_multiple (1523113182062764912) -->
-    <skip />
-    <!-- no translation found for app_update_needed_banner_button (8223115764065649627) -->
-    <skip />
-    <!-- no translation found for migration_pending_permissions_dialog_title (6019552841791757048) -->
-    <skip />
-    <!-- no translation found for migration_pending_permissions_dialog_content (6350115816948005466) -->
-    <skip />
-    <!-- no translation found for migration_pending_permissions_dialog_button_continue (258571372365364506) -->
-    <skip />
-    <!-- no translation found for migration_in_progress_permissions_dialog_title (2188354144857156984) -->
-    <skip />
-    <!-- no translation found for migration_in_progress_permissions_dialog_content (6150412818710483467) -->
-    <skip />
-    <!-- no translation found for migration_in_progress_permissions_dialog_button_got_it (3437208109334974656) -->
-    <skip />
-    <!-- no translation found for migration_not_complete_dialog_title (1215384228192150345) -->
-    <skip />
-    <!-- no translation found for migration_not_complete_dialog_content (331340306988875119) -->
-    <skip />
-    <!-- no translation found for migration_not_complete_dialog_button (3271842109680807482) -->
-    <skip />
-    <!-- no translation found for migration_not_complete_notification_title (4882693412343350489) -->
-    <skip />
-    <!-- no translation found for migration_not_complete_notification_action (757041885992445657) -->
-    <skip />
-    <!-- no translation found for migration_complete_notification_title (4988631739109332404) -->
-    <skip />
-    <!-- no translation found for migration_complete_notification_action (5350322865206331186) -->
-    <skip />
-    <!-- no translation found for migration_whats_new_dialog_title (5063564438674582321) -->
-    <skip />
-    <!-- no translation found for migration_whats_new_dialog_content (4694000152976201257) -->
-    <skip />
-    <!-- no translation found for migration_whats_new_dialog_button (642575552457587805) -->
-    <skip />
-=======
     <string name="migration_in_progress_screen_title" msgid="6564515269988205874">"ఇంటిగ్రేషన్ ప్రోగ్రెస్‌లో ఉంది"</string>
     <string name="migration_in_progress_screen_integration_details" msgid="5916989113111973466">"Health Connect యాప్ Android సిస్టమ్‌తో ఇంటిగ్రేట్ అవుతోంది.\n\nమీ డేటా, అలాగే అనుమతులు బదిలీ అవుతున్నప్పుడు కొంత టైమ్ పట్టవచ్చు."</string>
     <string name="migration_in_progress_screen_integration_dont_close" msgid="2095732208438772444">"ప్రాసెస్ పూర్తయినట్లు మీకు నోటిఫికేషన్ వచ్చే వరకు యాప్‌ను మూసివేయవద్దు."</string>
@@ -899,5 +768,4 @@
     <string name="migration_whats_new_dialog_title" msgid="2349465358457105228">"కొత్తగా ఏమి ఉన్నాయి"</string>
     <string name="migration_whats_new_dialog_content" msgid="4694000152976201257">"మీరు ఇప్పుడు మీ సెట్టింగ్‌ల నుండి నేరుగా Health Connectను యాక్సెస్ చేయవచ్చు. Health Connect యాప్‌ను ఎప్పుడైనా అన్‌ఇన్‌స్టాల్ చేయండి."</string>
     <string name="migration_whats_new_dialog_button" msgid="642575552457587805">"సరే"</string>
->>>>>>> 8f3989a4
 </resources>