/**
 * Copyright (C) 2022 The Android Open Source Project
 *
 * Licensed under the Apache License, Version 2.0 (the "License"); you may not use this file except
 * in compliance with the License. You may obtain a copy of the License at
 * ```
 *      http://www.apache.org/licenses/LICENSE-2.0
 * ```
 * Unless required by applicable law or agreed to in writing, software distributed under the License
 * is distributed on an "AS IS" BASIS, WITHOUT WARRANTIES OR CONDITIONS OF ANY KIND, either express
 * or implied. See the License for the specific language governing permissions and limitations under
 * the License.
 */
package com.android.healthconnect.controller.tests.utils

import android.content.ComponentName
import android.content.Intent
import android.os.Bundle
import androidx.annotation.StyleRes
import androidx.fragment.app.Fragment
import androidx.test.core.app.ActivityScenario
import androidx.test.core.app.ApplicationProvider
import com.android.healthconnect.controller.R
import com.android.healthconnect.controller.tests.TestActivity

inline fun <reified T : Fragment> launchFragment(
    fragmentArgs: Bundle? = null,
    @StyleRes themeResId: Int = R.style.Theme_HealthConnect,
    crossinline action: Fragment.() -> Unit = {}
) {
    val startActivityIntent =
        Intent.makeMainActivity(
                ComponentName(
                    ApplicationProvider.getApplicationContext(), TestActivity::class.java))
            .putExtra(
                "androidx.fragment.app.testing.FragmentScenario.EmptyFragmentActivity.THEME_EXTRAS_BUNDLE_KEY",
                themeResId)
<<<<<<< HEAD

    ActivityScenario.launch<TestActivity>(startActivityIntent).onActivity { activity ->
        val fragment: Fragment =
            activity.supportFragmentManager.fragmentFactory.instantiate(
                T::class.java.classLoader, T::class.java.name)
        fragment.arguments = fragmentArgs
        activity.supportFragmentManager
            .beginTransaction()
            .add(android.R.id.content, fragment, "")
            .commitNow()

        fragment.action()
    }
}

inline fun <reified T : Fragment> launchFragment(
    crossinline fragmentInstantiation: () -> T,
    @StyleRes themeResId: Int = R.style.Theme_HealthConnect
) {
    val startActivityIntent =
        Intent.makeMainActivity(
                ComponentName(
                    ApplicationProvider.getApplicationContext(), TestActivity::class.java))
            .putExtra(
                "androidx.fragment.app.testing.FragmentScenario.EmptyFragmentActivity.THEME_EXTRAS_BUNDLE_KEY",
                themeResId)

    ActivityScenario.launch<TestActivity>(startActivityIntent).onActivity { activity ->
=======

    ActivityScenario.launch<TestActivity>(startActivityIntent).onActivity { activity ->
        val fragment: Fragment =
            activity.supportFragmentManager.fragmentFactory.instantiate(
                T::class.java.classLoader, T::class.java.name)
        fragment.arguments = fragmentArgs
        activity.supportFragmentManager
            .beginTransaction()
            .add(android.R.id.content, fragment, "")
            .commitNow()

        fragment.action()
    }
}

inline fun <reified T : Fragment> launchFragment(
    crossinline fragmentInstantiation: () -> T,
    @StyleRes themeResId: Int = R.style.Theme_HealthConnect
): ActivityScenario<TestActivity> {
    val startActivityIntent =
        Intent.makeMainActivity(
                ComponentName(
                    ApplicationProvider.getApplicationContext(), TestActivity::class.java))
            .putExtra(
                "androidx.fragment.app.testing.FragmentScenario.EmptyFragmentActivity.THEME_EXTRAS_BUNDLE_KEY",
                themeResId)
    return ActivityScenario.launch<TestActivity>(startActivityIntent).onActivity { activity ->
>>>>>>> 0dbd2c47
        activity.supportFragmentManager
            .beginTransaction()
            .replace(android.R.id.content, fragmentInstantiation.invoke())
            .commitNow()
    }
}<|MERGE_RESOLUTION|>--- conflicted
+++ resolved
@@ -35,36 +35,6 @@
             .putExtra(
                 "androidx.fragment.app.testing.FragmentScenario.EmptyFragmentActivity.THEME_EXTRAS_BUNDLE_KEY",
                 themeResId)
-<<<<<<< HEAD
-
-    ActivityScenario.launch<TestActivity>(startActivityIntent).onActivity { activity ->
-        val fragment: Fragment =
-            activity.supportFragmentManager.fragmentFactory.instantiate(
-                T::class.java.classLoader, T::class.java.name)
-        fragment.arguments = fragmentArgs
-        activity.supportFragmentManager
-            .beginTransaction()
-            .add(android.R.id.content, fragment, "")
-            .commitNow()
-
-        fragment.action()
-    }
-}
-
-inline fun <reified T : Fragment> launchFragment(
-    crossinline fragmentInstantiation: () -> T,
-    @StyleRes themeResId: Int = R.style.Theme_HealthConnect
-) {
-    val startActivityIntent =
-        Intent.makeMainActivity(
-                ComponentName(
-                    ApplicationProvider.getApplicationContext(), TestActivity::class.java))
-            .putExtra(
-                "androidx.fragment.app.testing.FragmentScenario.EmptyFragmentActivity.THEME_EXTRAS_BUNDLE_KEY",
-                themeResId)
-
-    ActivityScenario.launch<TestActivity>(startActivityIntent).onActivity { activity ->
-=======
 
     ActivityScenario.launch<TestActivity>(startActivityIntent).onActivity { activity ->
         val fragment: Fragment =
@@ -92,7 +62,6 @@
                 "androidx.fragment.app.testing.FragmentScenario.EmptyFragmentActivity.THEME_EXTRAS_BUNDLE_KEY",
                 themeResId)
     return ActivityScenario.launch<TestActivity>(startActivityIntent).onActivity { activity ->
->>>>>>> 0dbd2c47
         activity.supportFragmentManager
             .beginTransaction()
             .replace(android.R.id.content, fragmentInstantiation.invoke())
