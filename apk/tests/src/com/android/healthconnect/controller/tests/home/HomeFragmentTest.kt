/*
 * Copyright (C) 2022 The Android Open Source Project
 *
 * Licensed under the Apache License, Version 2.0 (the "License");
 * you may not use this file except in compliance with the License.
 * You may obtain a copy of the License at
 *
 *      http://www.apache.org/licenses/LICENSE-2.0
 *
 * Unless required by applicable law or agreed to in writing, software
 * distributed under the License is distributed on an "AS IS" BASIS,
 * WITHOUT WARRANTIES OR CONDITIONS OF ANY KIND, either express or implied.
 * See the License for the specific language governing permissions and
 * limitations under the License.
 */
package com.android.healthconnect.controller.tests.home

import android.content.Context
import android.health.connect.HealthDataCategory
import android.os.Bundle
import androidx.lifecycle.MutableLiveData
import androidx.navigation.Navigation
import androidx.navigation.testing.TestNavHostController
import androidx.test.espresso.Espresso.onView
import androidx.test.espresso.action.ViewActions.click
import androidx.test.espresso.assertion.ViewAssertions.doesNotExist
import androidx.test.espresso.assertion.ViewAssertions.matches
<<<<<<< HEAD
import androidx.test.espresso.matcher.RootMatchers
=======
import androidx.test.espresso.idling.CountingIdlingResource
>>>>>>> 2b548baa
import androidx.test.espresso.matcher.ViewMatchers.isDisplayed
import androidx.test.espresso.matcher.ViewMatchers.withText
import androidx.test.ext.junit.runners.AndroidJUnit4
import androidx.test.platform.app.InstrumentationRegistry
import com.android.healthconnect.controller.R
import com.android.healthconnect.controller.home.HomeFragment
import com.android.healthconnect.controller.home.HomeFragmentViewModel
import com.android.healthconnect.controller.migration.MigrationViewModel
import com.android.healthconnect.controller.migration.MigrationViewModel.MigrationFragmentState.WithData
import com.android.healthconnect.controller.migration.api.MigrationRestoreState
import com.android.healthconnect.controller.migration.api.MigrationRestoreState.DataRestoreUiError
import com.android.healthconnect.controller.migration.api.MigrationRestoreState.DataRestoreUiState
import com.android.healthconnect.controller.migration.api.MigrationRestoreState.MigrationUiState
import com.android.healthconnect.controller.recentaccess.RecentAccessEntry
import com.android.healthconnect.controller.recentaccess.RecentAccessViewModel
import com.android.healthconnect.controller.recentaccess.RecentAccessViewModel.RecentAccessState
import com.android.healthconnect.controller.shared.Constants
import com.android.healthconnect.controller.shared.HealthDataCategoryExtensions.uppercaseTitle
import com.android.healthconnect.controller.shared.app.ConnectedAppMetadata
import com.android.healthconnect.controller.shared.app.ConnectedAppStatus
import com.android.healthconnect.controller.tests.utils.TEST_APP
import com.android.healthconnect.controller.tests.utils.TEST_APP_2
import com.android.healthconnect.controller.tests.utils.TEST_APP_NAME
import com.android.healthconnect.controller.tests.utils.TestTimeSource
import com.android.healthconnect.controller.tests.utils.di.FakeFeatureUtils
import com.android.healthconnect.controller.tests.utils.launchFragment
import com.android.healthconnect.controller.tests.utils.setLocale
import com.android.healthconnect.controller.tests.utils.toggleAnimation
import com.android.healthconnect.controller.tests.utils.whenever
import com.android.healthconnect.controller.utils.FeatureUtils
<<<<<<< HEAD
import com.android.healthconnect.controller.utils.NavigationUtils
=======
>>>>>>> 2b548baa
import com.google.common.truth.Truth.assertThat
import dagger.hilt.android.testing.BindValue
import dagger.hilt.android.testing.HiltAndroidRule
import dagger.hilt.android.testing.HiltAndroidTest
import java.time.Instant
import java.time.ZoneId
import java.util.Locale
import java.util.TimeZone
import javax.inject.Inject
import org.junit.After
import org.junit.Before
import org.junit.Rule
import org.junit.Test
import org.junit.runner.RunWith
import org.mockito.Mockito
import org.mockito.kotlin.any
import org.mockito.kotlin.eq
import org.mockito.kotlin.times
import org.mockito.kotlin.verify

@RunWith(AndroidJUnit4::class)
@HiltAndroidTest
class HomeFragmentTest {

    @get:Rule val hiltRule = HiltAndroidRule(this)
    private lateinit var context: Context

    @BindValue
    val homeFragmentViewModel: HomeFragmentViewModel =
        Mockito.mock(HomeFragmentViewModel::class.java)

    @BindValue
    val recentAccessViewModel: RecentAccessViewModel =
        Mockito.mock(RecentAccessViewModel::class.java)

    @BindValue
    val migrationViewModel: MigrationViewModel = Mockito.mock(MigrationViewModel::class.java)

    @BindValue val timeSource = TestTimeSource

    @Inject lateinit var fakeFeatureUtils: FeatureUtils
<<<<<<< HEAD
    @BindValue val navigationUtils: NavigationUtils = Mockito.mock(NavigationUtils::class.java)
=======
    private lateinit var navHostController: TestNavHostController
    private lateinit var idlingResource: CountingIdlingResource
>>>>>>> 2b548baa

    @Before
    fun setup() {
        hiltRule.inject()
        context = InstrumentationRegistry.getInstrumentation().context
        context.setLocale(Locale.US)
        TimeZone.setDefault(TimeZone.getTimeZone(ZoneId.of("UTC")))
        whenever(migrationViewModel.migrationState).then {
            MutableLiveData(
                WithData(
                    MigrationRestoreState(
                        migrationUiState = MigrationUiState.IDLE,
                        dataRestoreState = DataRestoreUiState.IDLE,
                        dataRestoreError = DataRestoreUiError.ERROR_NONE)))
        }
        (fakeFeatureUtils as FakeFeatureUtils).setIsNewAppPriorityEnabled(false)
        navHostController = TestNavHostController(context)

        // disable animations
        toggleAnimation(false)
    }

    @After
    fun teardown() {
        timeSource.reset()
        // enable animations
        toggleAnimation(true)
    }

    @Test
    fun appPermissions_navigatesToConnectedApps() {
        setupFragmentForNavigation()
        onView(withText("App permissions")).check(matches(isDisplayed()))
        onView(withText("App permissions")).perform(click())
        assertThat(navHostController.currentDestination?.id).isEqualTo(R.id.connectedAppsFragment)
    }

    @Test
    fun dataAndAccess_navigatesToDataAndAccess() {
        setupFragmentForNavigation()
        onView(withText("Data and access")).check(matches(isDisplayed()))
        onView(withText("Data and access")).perform(click())
        assertThat(navHostController.currentDestination?.id).isEqualTo(R.id.data_activity)
    }

    @Test
    fun seeAllRecentAccess_navigatesToRecentAccess() {
        setupFragmentForNavigation()
        onView(withText("See all recent access")).check(matches(isDisplayed()))
        onView(withText("See all recent access")).perform(click())
        assertThat(navHostController.currentDestination?.id).isEqualTo(R.id.recentAccessFragment)
    }

    @Test
    fun recentAccessApp_navigatesToConnectedAppFragment() {
        setupFragmentForNavigation()
        onView(withText(TEST_APP_NAME)).check(matches(isDisplayed()))
        onView(withText(TEST_APP_NAME)).perform(click())
        assertThat(navHostController.currentDestination?.id).isEqualTo(R.id.connectedAppFragment)
    }

    @Test
    fun manageData_navigatesToManageData() {
        setupFragmentForNavigation()
        onView(withText("Manage data")).check(matches(isDisplayed()))
        onView(withText("Manage data")).perform(click())
        assertThat(navHostController.currentDestination?.id).isEqualTo(R.id.manageDataFragment)
    }

    @Test
    fun whenRecentAccessApps_showsRecentAccessApps() {
        val recentApp =
            RecentAccessEntry(
                metadata = TEST_APP,
                instantTime = Instant.parse("2022-10-20T18:40:13.00Z"),
                isToday = true,
                dataTypesWritten =
                    mutableSetOf(
                        HealthDataCategory.ACTIVITY.uppercaseTitle(),
                        HealthDataCategory.VITALS.uppercaseTitle()),
                dataTypesRead =
                    mutableSetOf(
                        HealthDataCategory.SLEEP.uppercaseTitle(),
                        HealthDataCategory.NUTRITION.uppercaseTitle()))

        timeSource.setIs24Hour(true)

        whenever(recentAccessViewModel.recentAccessApps).then {
            MutableLiveData<RecentAccessState>(RecentAccessState.WithData(listOf(recentApp)))
        }
        whenever(homeFragmentViewModel.connectedApps).then {
            MutableLiveData(listOf<ConnectedAppMetadata>())
        }

        launchFragment<HomeFragment>(Bundle())

        onView(
                withText(
                    "Manage the health and fitness data on your phone, and control which apps can access it"))
            .check(matches(isDisplayed()))
        onView(withText("App permissions")).check(matches(isDisplayed()))
        onView(withText("None")).check(matches(isDisplayed()))
        onView(withText("Data and access")).check(matches(isDisplayed()))
        onView(withText("Manage data")).check(doesNotExist())

        onView(withText("Recent access")).check(matches(isDisplayed()))
        onView(withText(TEST_APP_NAME)).check(matches(isDisplayed()))
        onView(withText("18:40")).check(matches(isDisplayed()))
        onView(withText("See all recent access")).check(matches(isDisplayed()))
    }

    @Test
    fun whenRecentAccessApps_in12HourFormat_showsCorrectTime() {
        val recentApp =
            RecentAccessEntry(
                metadata = TEST_APP,
                instantTime = Instant.parse("2022-10-20T18:40:13.00Z"),
                isToday = true,
                isInactive = false,
                dataTypesWritten =
                    mutableSetOf(
                        HealthDataCategory.ACTIVITY.uppercaseTitle(),
                        HealthDataCategory.VITALS.uppercaseTitle()),
                dataTypesRead =
                    mutableSetOf(
                        HealthDataCategory.SLEEP.uppercaseTitle(),
                        HealthDataCategory.NUTRITION.uppercaseTitle()))

        timeSource.setIs24Hour(false)

        whenever(recentAccessViewModel.recentAccessApps).then {
            MutableLiveData<RecentAccessState>(RecentAccessState.WithData(listOf(recentApp)))
        }
        whenever(homeFragmentViewModel.connectedApps).then {
            MutableLiveData(listOf<ConnectedAppMetadata>())
        }

        launchFragment<HomeFragment>(Bundle())

        onView(withText("Recent access")).check(matches(isDisplayed()))
        onView(withText(TEST_APP_NAME)).check(matches(isDisplayed()))
        onView(withText("6:40 PM")).check(matches(isDisplayed()))
        onView(withText("See all recent access")).check(matches(isDisplayed()))
    }

    @Test
    fun whenNoRecentAccessApps_showsEmptyRecentAccess() {
        whenever(recentAccessViewModel.recentAccessApps).then {
            MutableLiveData<RecentAccessState>(RecentAccessState.WithData(emptyList()))
        }
        whenever(homeFragmentViewModel.connectedApps).then {
            MutableLiveData(
                listOf(
                    ConnectedAppMetadata(TEST_APP, ConnectedAppStatus.ALLOWED),
                    ConnectedAppMetadata(TEST_APP_2, ConnectedAppStatus.ALLOWED)))
        }
        launchFragment<HomeFragment>(Bundle())

        onView(
                withText(
                    "Manage the health and fitness data on your phone, and control which apps can access it"))
            .check(matches(isDisplayed()))
        onView(withText("App permissions")).check(matches(isDisplayed()))
        onView(withText("2 apps have access")).check(matches(isDisplayed()))
        onView(withText("Data and access")).check(matches(isDisplayed()))
        onView(withText("Manage data")).check(doesNotExist())

        onView(withText("Recent access")).check(matches(isDisplayed()))
        onView(withText("No apps recently accessed Health\u00A0Connect"))
            .check(matches(isDisplayed()))
    }

    @Test
    fun whenOneAppConnected_showsOneAppHasPermissions() {
        whenever(recentAccessViewModel.recentAccessApps).then {
            MutableLiveData<RecentAccessState>(RecentAccessState.WithData(emptyList()))
        }
        whenever(homeFragmentViewModel.connectedApps).then {
            MutableLiveData(listOf(ConnectedAppMetadata(TEST_APP, ConnectedAppStatus.ALLOWED)))
        }

        launchFragment<HomeFragment>(Bundle())

        onView(
                withText(
                    "Manage the health and fitness data on your phone, and control which apps can access it"))
            .check(matches(isDisplayed()))
        onView(withText("App permissions")).check(matches(isDisplayed()))
        onView(withText("1 app has access")).check(matches(isDisplayed()))
        onView(withText("Data and access")).check(matches(isDisplayed()))
        onView(withText("Manage data")).check(doesNotExist())
    }

    @Test
    fun whenOneAppConnected_oneAppNotConnected_showsCorrectSummary() {
        whenever(recentAccessViewModel.recentAccessApps).then {
            MutableLiveData<RecentAccessState>(RecentAccessState.WithData(emptyList()))
        }
        whenever(homeFragmentViewModel.connectedApps).then {
            MutableLiveData(
                listOf(
                    ConnectedAppMetadata(TEST_APP, ConnectedAppStatus.ALLOWED),
                    ConnectedAppMetadata(TEST_APP_2, ConnectedAppStatus.DENIED)))
        }

        launchFragment<HomeFragment>(Bundle())

        onView(
                withText(
                    "Manage the health and fitness data on your phone, and control which apps can access it"))
            .check(matches(isDisplayed()))
        onView(withText("App permissions")).check(matches(isDisplayed()))
        onView(withText("1 of 2 apps have access")).check(matches(isDisplayed()))
        onView(withText("Data and access")).check(matches(isDisplayed()))
        onView(withText("Manage data")).check(doesNotExist())
    }

    @Test
    fun whenNewAppPriorityFlagOn_showsManageDataButton() {
        (fakeFeatureUtils as FakeFeatureUtils).setIsNewAppPriorityEnabled(true)
        whenever(recentAccessViewModel.recentAccessApps).then {
            MutableLiveData<RecentAccessState>(RecentAccessState.WithData(emptyList()))
        }
        whenever(homeFragmentViewModel.connectedApps).then {
            MutableLiveData(
                listOf(
                    ConnectedAppMetadata(TEST_APP, ConnectedAppStatus.ALLOWED),
                    ConnectedAppMetadata(TEST_APP_2, ConnectedAppStatus.ALLOWED)))
        }
        launchFragment<HomeFragment>(Bundle())

        onView(
                withText(
                    "Manage the health and fitness data on your phone, and control which apps can access it"))
            .check(matches(isDisplayed()))
        onView(withText("App permissions")).check(matches(isDisplayed()))
        onView(withText("2 apps have access")).check(matches(isDisplayed()))
        onView(withText("Data and access")).check(matches(isDisplayed()))
        onView(withText("Manage data")).check(matches(isDisplayed()))

        onView(withText("Recent access")).check(matches(isDisplayed()))
        onView(withText("No apps recently accessed Health\u00A0Connect"))
            .check(matches(isDisplayed()))
    }

    @Test
    fun whenNewInformationArchitectureFlagOn_showsManageDataButton() {
        (fakeFeatureUtils as FakeFeatureUtils).setIsNewInformationArchitectureEnabled(true)
        whenever(recentAccessViewModel.recentAccessApps).then {
            MutableLiveData<RecentAccessState>(RecentAccessState.WithData(emptyList()))
        }
        whenever(homeFragmentViewModel.connectedApps).then {
            MutableLiveData(
                listOf(
                    ConnectedAppMetadata(TEST_APP, ConnectedAppStatus.ALLOWED),
                    ConnectedAppMetadata(TEST_APP_2, ConnectedAppStatus.ALLOWED)))
        }
        launchFragment<HomeFragment>(Bundle())

        onView(
                withText(
                    "Manage the health and fitness data on your phone, and control which apps can access it"))
            .check(matches(isDisplayed()))
        onView(withText("App permissions")).check(matches(isDisplayed()))
        onView(withText("2 apps have access")).check(matches(isDisplayed()))
        onView(withText("Data and access")).check(matches(isDisplayed()))
        onView(withText("Manage data")).check(matches(isDisplayed()))

        onView(withText("Recent access")).check(matches(isDisplayed()))
        onView(withText("No apps recently accessed Health\u00A0Connect"))
            .check(matches(isDisplayed()))
    }

<<<<<<< HEAD
    @Test
    fun whenMigrationStatePending_showsMigrationBanner() {
        Mockito.doNothing().whenever(navigationUtils).navigate(any(), any())
        whenever(migrationViewModel.migrationState).then {
            MutableLiveData(
                WithData(
                    MigrationRestoreState(
                        migrationUiState = MigrationUiState.ALLOWED_PAUSED,
                        dataRestoreState = DataRestoreUiState.IDLE,
                        dataRestoreError = DataRestoreUiError.ERROR_NONE)))
        }
        whenever(recentAccessViewModel.recentAccessApps).then {
            MutableLiveData<RecentAccessState>(RecentAccessState.WithData(emptyList()))
        }
        whenever(homeFragmentViewModel.connectedApps).then {
            MutableLiveData(
                listOf(
                    ConnectedAppMetadata(TEST_APP, ConnectedAppStatus.ALLOWED),
                    ConnectedAppMetadata(TEST_APP_2, ConnectedAppStatus.ALLOWED)))
        }
        launchFragment<HomeFragment>(Bundle())

        onView(withText("Resume integration")).check(matches(isDisplayed()))
        onView(withText("Tap to continue integrating Health Connect with the Android system."))
            .check(matches(isDisplayed()))
        onView(withText("Continue")).check(matches(isDisplayed()))
        // TODO (b/322495982) replace with idling resource
        Thread.sleep(2000)
        onView(withText("Continue")).perform(click())
        verify(navigationUtils, times(1))
            .navigate(any(), eq(R.id.action_homeFragment_to_migrationActivity))
    }

    @Test
    fun whenDataRestoreStatePending_showsRestoreBanner() {
        Mockito.doNothing().whenever(navigationUtils).navigate(any(), any())
        whenever(migrationViewModel.migrationState).then {
            MutableLiveData(
                WithData(
                    MigrationRestoreState(
                        migrationUiState = MigrationUiState.IDLE,
                        dataRestoreState = DataRestoreUiState.PENDING,
                        dataRestoreError = DataRestoreUiError.ERROR_NONE)))
        }
        whenever(recentAccessViewModel.recentAccessApps).then {
            MutableLiveData<RecentAccessState>(RecentAccessState.WithData(emptyList()))
        }
        whenever(homeFragmentViewModel.connectedApps).then {
            MutableLiveData(
                listOf(
                    ConnectedAppMetadata(TEST_APP, ConnectedAppStatus.ALLOWED),
                    ConnectedAppMetadata(TEST_APP_2, ConnectedAppStatus.ALLOWED)))
        }
        launchFragment<HomeFragment>(Bundle())

        onView(withText("Update needed")).check(matches(isDisplayed()))
        onView(withText("Before continuing restoring your data, update your phone system."))
            .check(matches(isDisplayed()))
        onView(withText("Update now")).check(matches(isDisplayed()))
        // TODO (b/322495982) replace with idling resource
        Thread.sleep(2000)
        onView(withText("Update now")).perform(click())

        verify(navigationUtils, times(1))
            .navigate(any(), eq(R.id.action_homeFragment_to_systemUpdateActivity))
    }

    @Test
    fun whenMigrationStateComplete_showsDialog() {
        val sharedPreference =
            context.getSharedPreferences(Constants.USER_ACTIVITY_TRACKER, Context.MODE_PRIVATE)
        val editor = sharedPreference.edit()
        editor.putBoolean(Constants.WHATS_NEW_DIALOG_SEEN, false)
        editor.apply()

        whenever(migrationViewModel.migrationState).then {
            MutableLiveData(
                WithData(
                    MigrationRestoreState(
                        migrationUiState = MigrationUiState.COMPLETE,
                        dataRestoreState = DataRestoreUiState.IDLE,
                        dataRestoreError = DataRestoreUiError.ERROR_NONE)))
        }
        whenever(recentAccessViewModel.recentAccessApps).then {
            MutableLiveData<RecentAccessState>(RecentAccessState.WithData(emptyList()))
        }
        whenever(homeFragmentViewModel.connectedApps).then {
            MutableLiveData(
                listOf(
                    ConnectedAppMetadata(TEST_APP, ConnectedAppStatus.ALLOWED),
                    ConnectedAppMetadata(TEST_APP_2, ConnectedAppStatus.ALLOWED)))
        }
        val scenario = launchFragment<HomeFragment>(Bundle())

        onView(withText("What's new")).inRoot(RootMatchers.isDialog()).check(matches(isDisplayed()))
        onView(
                withText(
                    "You can now access Health Connect directly from your settings. Uninstall the Health Connect app any time to free up storage space."))
            .inRoot(RootMatchers.isDialog())
            .check(matches(isDisplayed()))
        onView(withText("Got it")).inRoot(RootMatchers.isDialog()).check(matches(isDisplayed()))

        onView(withText("Got it")).inRoot(RootMatchers.isDialog()).perform(click())

        scenario.onActivity { activity ->
            val preferences =
                activity.getSharedPreferences("USER_ACTIVITY_TRACKER", Context.MODE_PRIVATE)
            assertThat(preferences.getBoolean("Whats New Seen", false)).isTrue()
        }
    }

    @Test
    fun whenMigrationStateNotComplete_showsDialog() {
        val sharedPreference =
            context.getSharedPreferences(Constants.USER_ACTIVITY_TRACKER, Context.MODE_PRIVATE)
        val editor = sharedPreference.edit()
        editor.putBoolean(Constants.MIGRATION_NOT_COMPLETE_DIALOG_SEEN, false)
        editor.apply()

        whenever(migrationViewModel.migrationState).then {
            MutableLiveData(
                WithData(
                    MigrationRestoreState(
                        migrationUiState = MigrationUiState.ALLOWED_ERROR,
                        dataRestoreState = DataRestoreUiState.IDLE,
                        dataRestoreError = DataRestoreUiError.ERROR_NONE)))
        }
        whenever(recentAccessViewModel.recentAccessApps).then {
            MutableLiveData<RecentAccessState>(RecentAccessState.WithData(emptyList()))
        }
        whenever(homeFragmentViewModel.connectedApps).then {
            MutableLiveData(
                listOf(
                    ConnectedAppMetadata(TEST_APP, ConnectedAppStatus.ALLOWED),
                    ConnectedAppMetadata(TEST_APP_2, ConnectedAppStatus.ALLOWED)))
        }
        val scenario = launchFragment<HomeFragment>(Bundle())

        onView(withText("Health Connect integration didn't complete"))
            .inRoot(RootMatchers.isDialog())
            .check(matches(isDisplayed()))
        onView(withText("You'll get a notification when it becomes available again."))
            .inRoot(RootMatchers.isDialog())
            .check(matches(isDisplayed()))
        onView(withText("Got it")).inRoot(RootMatchers.isDialog()).check(matches(isDisplayed()))

        onView(withText("Got it")).inRoot(RootMatchers.isDialog()).perform(click())

        scenario.onActivity { activity ->
            val preferences =
                activity.getSharedPreferences("USER_ACTIVITY_TRACKER", Context.MODE_PRIVATE)
            assertThat(preferences.getBoolean("Migration Not Complete Seen", false)).isTrue()
=======
    private fun setupFragmentForNavigation() {
        (fakeFeatureUtils as FakeFeatureUtils).setIsNewInformationArchitectureEnabled(true)
        val recentApp =
            RecentAccessEntry(
                metadata = TEST_APP,
                instantTime = Instant.parse("2022-10-20T18:40:13.00Z"),
                isToday = true,
                dataTypesWritten =
                    mutableSetOf(
                        HealthDataCategory.ACTIVITY.uppercaseTitle(),
                        HealthDataCategory.VITALS.uppercaseTitle()),
                dataTypesRead =
                    mutableSetOf(
                        HealthDataCategory.SLEEP.uppercaseTitle(),
                        HealthDataCategory.NUTRITION.uppercaseTitle()))

        timeSource.setIs24Hour(true)

        whenever(recentAccessViewModel.recentAccessApps).then {
            MutableLiveData<RecentAccessState>(RecentAccessState.WithData(listOf(recentApp)))
        }
        whenever(homeFragmentViewModel.connectedApps).then {
            MutableLiveData(listOf<ConnectedAppMetadata>())
        }

        launchFragment<HomeFragment>(Bundle()) {
            navHostController.setGraph(R.navigation.nav_graph)
            Navigation.setViewNavController(this.requireView(), navHostController)
>>>>>>> 2b548baa
        }
    }
}<|MERGE_RESOLUTION|>--- conflicted
+++ resolved
@@ -25,14 +25,9 @@
 import androidx.test.espresso.action.ViewActions.click
 import androidx.test.espresso.assertion.ViewAssertions.doesNotExist
 import androidx.test.espresso.assertion.ViewAssertions.matches
-<<<<<<< HEAD
 import androidx.test.espresso.matcher.RootMatchers
-=======
-import androidx.test.espresso.idling.CountingIdlingResource
->>>>>>> 2b548baa
 import androidx.test.espresso.matcher.ViewMatchers.isDisplayed
 import androidx.test.espresso.matcher.ViewMatchers.withText
-import androidx.test.ext.junit.runners.AndroidJUnit4
 import androidx.test.platform.app.InstrumentationRegistry
 import com.android.healthconnect.controller.R
 import com.android.healthconnect.controller.home.HomeFragment
@@ -60,31 +55,26 @@
 import com.android.healthconnect.controller.tests.utils.toggleAnimation
 import com.android.healthconnect.controller.tests.utils.whenever
 import com.android.healthconnect.controller.utils.FeatureUtils
-<<<<<<< HEAD
 import com.android.healthconnect.controller.utils.NavigationUtils
-=======
->>>>>>> 2b548baa
 import com.google.common.truth.Truth.assertThat
 import dagger.hilt.android.testing.BindValue
 import dagger.hilt.android.testing.HiltAndroidRule
 import dagger.hilt.android.testing.HiltAndroidTest
+import org.junit.After
+import org.junit.Before
+import org.junit.Rule
+import org.junit.Test
+import org.mockito.Mockito
+import org.mockito.kotlin.any
+import org.mockito.kotlin.eq
+import org.mockito.kotlin.times
+import org.mockito.kotlin.verify
 import java.time.Instant
 import java.time.ZoneId
 import java.util.Locale
 import java.util.TimeZone
 import javax.inject.Inject
-import org.junit.After
-import org.junit.Before
-import org.junit.Rule
-import org.junit.Test
-import org.junit.runner.RunWith
-import org.mockito.Mockito
-import org.mockito.kotlin.any
-import org.mockito.kotlin.eq
-import org.mockito.kotlin.times
-import org.mockito.kotlin.verify
-
-@RunWith(AndroidJUnit4::class)
+
 @HiltAndroidTest
 class HomeFragmentTest {
 
@@ -105,12 +95,8 @@
     @BindValue val timeSource = TestTimeSource
 
     @Inject lateinit var fakeFeatureUtils: FeatureUtils
-<<<<<<< HEAD
+    private lateinit var navHostController: TestNavHostController
     @BindValue val navigationUtils: NavigationUtils = Mockito.mock(NavigationUtils::class.java)
-=======
-    private lateinit var navHostController: TestNavHostController
-    private lateinit var idlingResource: CountingIdlingResource
->>>>>>> 2b548baa
 
     @Before
     fun setup() {
@@ -257,7 +243,7 @@
     }
 
     @Test
-    fun whenNoRecentAccessApps_showsEmptyRecentAccess() {
+    fun test_HomeFragment_withNoRecentAccessApps() {
         whenever(recentAccessViewModel.recentAccessApps).then {
             MutableLiveData<RecentAccessState>(RecentAccessState.WithData(emptyList()))
         }
@@ -384,7 +370,6 @@
             .check(matches(isDisplayed()))
     }
 
-<<<<<<< HEAD
     @Test
     fun whenMigrationStatePending_showsMigrationBanner() {
         Mockito.doNothing().whenever(navigationUtils).navigate(any(), any())
@@ -411,8 +396,7 @@
         onView(withText("Tap to continue integrating Health Connect with the Android system."))
             .check(matches(isDisplayed()))
         onView(withText("Continue")).check(matches(isDisplayed()))
-        // TODO (b/322495982) replace with idling resource
-        Thread.sleep(2000)
+        
         onView(withText("Continue")).perform(click())
         verify(navigationUtils, times(1))
             .navigate(any(), eq(R.id.action_homeFragment_to_migrationActivity))
@@ -444,8 +428,7 @@
         onView(withText("Before continuing restoring your data, update your phone system."))
             .check(matches(isDisplayed()))
         onView(withText("Update now")).check(matches(isDisplayed()))
-        // TODO (b/322495982) replace with idling resource
-        Thread.sleep(2000)
+
         onView(withText("Update now")).perform(click())
 
         verify(navigationUtils, times(1))
@@ -537,7 +520,9 @@
             val preferences =
                 activity.getSharedPreferences("USER_ACTIVITY_TRACKER", Context.MODE_PRIVATE)
             assertThat(preferences.getBoolean("Migration Not Complete Seen", false)).isTrue()
-=======
+        }
+    }
+
     private fun setupFragmentForNavigation() {
         (fakeFeatureUtils as FakeFeatureUtils).setIsNewInformationArchitectureEnabled(true)
         val recentApp =
@@ -546,13 +531,13 @@
                 instantTime = Instant.parse("2022-10-20T18:40:13.00Z"),
                 isToday = true,
                 dataTypesWritten =
-                    mutableSetOf(
-                        HealthDataCategory.ACTIVITY.uppercaseTitle(),
-                        HealthDataCategory.VITALS.uppercaseTitle()),
+                mutableSetOf(
+                    HealthDataCategory.ACTIVITY.uppercaseTitle(),
+                    HealthDataCategory.VITALS.uppercaseTitle()),
                 dataTypesRead =
-                    mutableSetOf(
-                        HealthDataCategory.SLEEP.uppercaseTitle(),
-                        HealthDataCategory.NUTRITION.uppercaseTitle()))
+                mutableSetOf(
+                    HealthDataCategory.SLEEP.uppercaseTitle(),
+                    HealthDataCategory.NUTRITION.uppercaseTitle()))
 
         timeSource.setIs24Hour(true)
 
@@ -566,7 +551,6 @@
         launchFragment<HomeFragment>(Bundle()) {
             navHostController.setGraph(R.navigation.nav_graph)
             Navigation.setViewNavController(this.requireView(), navHostController)
->>>>>>> 2b548baa
         }
     }
 }